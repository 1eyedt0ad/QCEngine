"""
Tests the DQM compute dispatch module
"""


import numpy as np
import pytest
from qcelemental.models import AtomicInput, Molecule

import qcengine as qcng
from qcengine import testing
from qcengine.testing import failure_engine


def test_missing_key():
    ret = qcng.compute({"hello": "hi"}, "bleh")
    assert ret.success is False
    assert "hello" in ret.input_data


def test_missing_key_raises():
    with pytest.raises(qcng.exceptions.InputError):
        ret = qcng.compute({"hello": "hi"}, "bleh", raise_error=True)


@testing.using("psi4")
def test_psi4_task():
    input_data = {
        "molecule": qcng.get_molecule("water"),
        "driver": "energy",
        "model": {"method": "SCF", "basis": "sto-3g"},
        "keywords": {"scf_type": "df"},
    }

    ret = qcng.compute(input_data, "psi4", raise_error=True)

    assert ret.driver == "energy"
    assert "Final Energy" in ret.stdout

    prov_keys = {"cpu", "hostname", "username", "wall_time"}
    assert ret.provenance.dict().keys() >= prov_keys
    assert "retries" not in ret.provenance.dict()

    assert ret.success is True


@testing.using("psi4")
@testing.using("gcp")
def test_psi4_hf3c_task():
    input_data = {
        "molecule": qcng.get_molecule("water"),
        "driver": "energy",
        "model": {"method": "HF3c"},
        "keywords": {"scf_type": "df"},
    }

    ret = qcng.compute(input_data, "psi4", raise_error=True)

    assert ret.success is True
    assert ret.model.basis is None


@testing.using("psi4_14")
def test_psi4_interactive_task():
    input_data = {
        "molecule": qcng.get_molecule("water"),
        "driver": "energy",
        "model": {"method": "SCF", "basis": "sto-3g"},
        "keywords": {"scf_type": "df"},
        "extras": {"psiapi": True},
    }

    ret = qcng.compute(input_data, "psi4", raise_error=True)

    assert "Final Energy" in ret.stdout
    assert ret.success
    assert ret.extras.pop("psiapi_evaluated", False)


@testing.using("psi4_14")
def test_psi4_wavefunction_task():
    input_data = {
        "molecule": qcng.get_molecule("water"),
        "driver": "energy",
        "model": {"method": "SCF", "basis": "sto-3g"},
        "keywords": {"scf_type": "df"},
        "protocols": {"wavefunction": "orbitals_and_eigenvalues"},
    }

    ret = qcng.compute(input_data, "psi4", raise_error=True)
    assert ret.success, ret.error.error_message
    assert ret.wavefunction.scf_orbitals_a.shape == (7, 7)


@testing.using("psi4")
def test_psi4_internal_failure():

    mol = Molecule.from_data(
        """0 3
     O    0.000000000000     0.000000000000    -0.068516245955
    """
    )

    psi4_task = {
        "molecule": mol,
        "driver": "energy",
        "model": {"method": "ccsd", "basis": "6-31g"},
        "keywords": {"reference": "rhf"},
    }
    with pytest.raises(qcng.exceptions.InputError) as exc:
        ret = qcng.compute(psi4_task, "psi4", raise_error=True)

    assert "reference is only" in str(exc.value)


@testing.using("psi4")
def test_psi4_ref_switch():
    inp = AtomicInput(
        **{
            "molecule": {"symbols": ["Li"], "geometry": [0, 0, 0], "molecular_multiplicity": 2},
            "driver": "energy",
            "model": {"method": "B3LYP", "basis": "sto-3g"},
            "keywords": {"scf_type": "df"},
        }
    )

    ret = qcng.compute(inp, "psi4", raise_error=True, return_dict=False)

    assert ret.success is True
    assert ret.properties.calcinfo_nalpha == 2
    assert ret.properties.calcinfo_nbeta == 1


@testing.using("rdkit")
def test_rdkit_task():
    input_data = {
        "molecule": qcng.get_molecule("water"),
        "driver": "gradient",
        "model": {"method": "UFF"},
        "keywords": {},
    }

    ret = qcng.compute(input_data, "rdkit", raise_error=True)

    assert ret.success is True


@testing.using("rdkit")
def test_rdkit_connectivity_error():
    input_data = {
        "molecule": qcng.get_molecule("water").dict(exclude={"connectivity"}),
        "driver": "gradient",
        "model": {"method": "UFF", "basis": ""},
        "keywords": {},
    }

    ret = qcng.compute(input_data, "rdkit")
    assert ret.success is False
    assert "connectivity" in ret.error.error_message

    with pytest.raises(qcng.exceptions.InputError):
        qcng.compute(input_data, "rdkit", raise_error=True)


@testing.using("torchani")
def test_torchani_task():
    input_data = {
        "molecule": qcng.get_molecule("water"),
        "driver": "gradient",
        "model": {"method": "ANI1x", "basis": None},
        "keywords": {},
    }

    ret = qcng.compute(input_data, "torchani", raise_error=True)

    assert ret.success is True
    assert ret.driver == "gradient"


@testing.using("mopac")
def test_mopac_task():
    input_data = {
        "molecule": qcng.get_molecule("water"),
        "driver": "gradient",
        "model": {"method": "PM6", "basis": None},
        "keywords": {"pulay": False},
    }

    ret = qcng.compute(input_data, "mopac", raise_error=True)
    assert ret.extras.keys() >= {"heat_of_formation", "energy_electronic", "dip_vec"}
    energy = pytest.approx(-0.08474117913025125, rel=1.0e-5)

    # Check gradient
    ret = qcng.compute(input_data, "mopac", raise_error=True)
    assert ret.extras.keys() >= {"heat_of_formation", "energy_electronic", "dip_vec"}
    assert np.linalg.norm(ret.return_result) == pytest.approx(0.03543560156912385, rel=1.0e-4)
    assert ret.properties.return_energy == energy

    # Check energy
    input_data["driver"] = "energy"
    ret = qcng.compute(input_data, "mopac", raise_error=True)
    assert ret.return_result == energy
    assert "== MOPAC DONE ==" in ret.stdout


def test_random_failure_no_retries(failure_engine):

    failure_engine.iter_modes = ["input_error"]
    ret = qcng.compute(failure_engine.get_job(), failure_engine.name, raise_error=False)
    assert ret.error.error_type == "input_error"
    assert "retries" not in ret.input_data["provenance"].keys()

    failure_engine.iter_modes = ["random_error"]
    ret = qcng.compute(failure_engine.get_job(), failure_engine.name, raise_error=False)
    assert ret.error.error_type == "random_error"
    assert "retries" not in ret.input_data["provenance"].keys()


def test_random_failure_with_retries(failure_engine):

    failure_engine.iter_modes = ["random_error", "random_error", "random_error"]
    ret = qcng.compute(failure_engine.get_job(), failure_engine.name, raise_error=False, local_options={"retries": 2})
    assert ret.input_data["provenance"]["retries"] == 2
    assert ret.error.error_type == "random_error"

    failure_engine.iter_modes = ["random_error", "input_error"]
    ret = qcng.compute(failure_engine.get_job(), failure_engine.name, raise_error=False, local_options={"retries": 4})
    assert ret.input_data["provenance"]["retries"] == 1
    assert ret.error.error_type == "input_error"


def test_random_failure_with_success(failure_engine):

    failure_engine.iter_modes = ["random_error", "pass"]
    failure_engine.ncalls = 0
    ret = qcng.compute(failure_engine.get_job(), failure_engine.name, raise_error=False, local_options={"retries": 1})

    assert ret.success, ret.error.error_message
    assert ret.provenance.retries == 1
    assert ret.extras["ncalls"] == 2


<<<<<<< HEAD
@testing.using_openmm
=======
@testing.using("openmm")
>>>>>>> 16194de6
def test_openmm_task_offxml_basis():
    from qcengine.programs.openmm import OpenMMHarness

    input_data = {
        "molecule": qcng.get_molecule("water"),
        "driver": "energy",
<<<<<<< HEAD
        "model": {"method": "openmm", "basis": "openff-1.0.0", "offxml": "openff-1.0.0.offxml",},
=======
        "model": {"method": "openmm", "basis": "openff-1.0.0", "offxml": "openff-1.0.0.offxml"},
>>>>>>> 16194de6
        "keywords": {},
    }

    ret = qcng.compute(input_data, "openmm", raise_error=True)

    cachelength = len(OpenMMHarness._CACHE)

    assert cachelength > 0
    assert ret.success is True

    ret = qcng.compute(input_data, "openmm", raise_error=True)

    # ensure cache has not grown
    assert len(OpenMMHarness._CACHE) == cachelength
    assert ret.success is True


@pytest.mark.skip("`basis` must be explicitly specified at this time")
@testing.using("openmm")
def test_openmm_task_offxml_nobasis():
    from qcengine.programs.openmm import OpenMMHarness

    input_data = {
        "molecule": qcng.get_molecule("water"),
        "driver": "energy",
<<<<<<< HEAD
        "model": {"method": "openmm", "basis": None, "offxml": "openff-1.0.0.offxml",},
=======
        "model": {"method": "openmm", "basis": None, "offxml": "openff-1.0.0.offxml"},
>>>>>>> 16194de6
        "keywords": {},
    }

    ret = qcng.compute(input_data, "openmm", raise_error=True)

    cachelength = len(OpenMMHarness._CACHE)

    assert cachelength > 0
    assert ret.success is True

    ret = qcng.compute(input_data, "openmm", raise_error=True)

    # ensure cache has not grown
    assert len(OpenMMHarness._CACHE) == cachelength
    assert ret.success is True


@testing.using("openmm")
def test_openmm_task_url_basis():
    from qcengine.programs.openmm import OpenMMHarness

    input_data = {
        "molecule": qcng.get_molecule("water"),
        "driver": "energy",
        "model": {
            "method": "openmm",
            "basis": "openff-1.0.0",
            "url": "https://raw.githubusercontent.com/openforcefield/openforcefields/1.0.0/openforcefields/offxml/openff-1.0.0.offxml",
        },
        "keywords": {},
    }

    ret = qcng.compute(input_data, "openmm", raise_error=True)

    cachelength = len(OpenMMHarness._CACHE)

    assert cachelength > 0
    assert ret.success is True

    ret = qcng.compute(input_data, "openmm", raise_error=True)

    # ensure cache has not grown
    assert len(OpenMMHarness._CACHE) == cachelength
    assert ret.success is True


@pytest.mark.skip("`basis` must be explicitly specified at this time")
@testing.using("openmm")
def test_openmm_task_url_nobasis():
    from qcengine.programs.openmm import OpenMMHarness

    input_data = {
        "molecule": qcng.get_molecule("water"),
        "driver": "energy",
        "model": {
            "method": "openmm",
            "basis": None,
            "url": "https://raw.githubusercontent.com/openforcefield/openforcefields/1.0.0/openforcefields/offxml/openff-1.0.0.offxml",
        },
        "keywords": {},
    }

    ret = qcng.compute(input_data, "openmm", raise_error=True)

    cachelength = len(OpenMMHarness._CACHE)

    assert cachelength > 0
    assert ret.success is True

    ret = qcng.compute(input_data, "openmm", raise_error=True)

    # ensure cache has not grown
    assert len(OpenMMHarness._CACHE) == cachelength
    assert ret.success is True<|MERGE_RESOLUTION|>--- conflicted
+++ resolved
@@ -240,22 +240,14 @@
     assert ret.extras["ncalls"] == 2
 
 
-<<<<<<< HEAD
-@testing.using_openmm
-=======
 @testing.using("openmm")
->>>>>>> 16194de6
 def test_openmm_task_offxml_basis():
     from qcengine.programs.openmm import OpenMMHarness
 
     input_data = {
         "molecule": qcng.get_molecule("water"),
         "driver": "energy",
-<<<<<<< HEAD
-        "model": {"method": "openmm", "basis": "openff-1.0.0", "offxml": "openff-1.0.0.offxml",},
-=======
         "model": {"method": "openmm", "basis": "openff-1.0.0", "offxml": "openff-1.0.0.offxml"},
->>>>>>> 16194de6
         "keywords": {},
     }
 
@@ -281,11 +273,7 @@
     input_data = {
         "molecule": qcng.get_molecule("water"),
         "driver": "energy",
-<<<<<<< HEAD
-        "model": {"method": "openmm", "basis": None, "offxml": "openff-1.0.0.offxml",},
-=======
         "model": {"method": "openmm", "basis": None, "offxml": "openff-1.0.0.offxml"},
->>>>>>> 16194de6
         "keywords": {},
     }
 
