import pytest
import qcelemental as qcel
from qcelemental.testing import compare_values

import qcengine as qcng
from qcengine import testing


@pytest.fixture
def h2o():
    smol = """
 # R=0.958 A=104.5
 H                  0.000000000000     1.431430901356     0.984293362719
 O                  0.000000000000     0.000000000000    -0.124038860300
 H                  0.000000000000    -1.431430901356     0.984293362719
 units au
"""
    return qcel.models.Molecule.from_data(smol)


@pytest.fixture
def nh2():
    smol = """
 # R=1.008 #A=105.0
 0 2
 N   0.000000000000000   0.000000000000000  -0.145912918634892
 H   0.000000000000000  -1.511214298139000   1.013682596946108
 H   0.000000000000000   1.511214298139000   1.013682596946108
 units au
 symmetry c1
"""
    return qcel.models.Molecule.from_data(smol)


@pytest.mark.parametrize(
    'program,basis,keywords',
    [
        pytest.param('cfour', 'aug-pvdz', {'scf_conv': 12}, marks=testing.using_cfour),
        pytest.param('cfour', 'aug-pvdz', {}, marks=testing.using_cfour),
        pytest.param('nwchem', 'aug-cc-pvdz', {'basis__spherical': True}, marks=testing.using_nwchem),
        pytest.param('nwchem', 'aug-cc-pvdz', {'basis__spherical': True, 'qc_module': 'tce'}, marks=testing.using_nwchem),
        pytest.param('psi4', 'aug-cc-pvdz', {'scf_type': 'direct'}, marks=testing.using_psi4),
        pytest.param('gamess', 'accd', {'contrl__ispher': 1}, marks=testing.using_gamess),
<<<<<<< HEAD
        pytest.param('turbomole', 'aug-cc-pVDZ', {}, marks=testing.using_turbomole),
=======
        pytest.param('molpro', 'aug-cc-pvdz', {}, marks=testing.using_molpro),
>>>>>>> 547f5908
    ])  # yapf: disable
def test_sp_hf_rhf(program, basis, keywords, h2o):
    """cfour/sp-rhf-hf/input.dat
    #! single point HF/adz on water

    """
    resi = {
        "molecule": h2o,
        "driver": "energy",
        "model": {
            "method": "hf",
            "basis": basis
        },
        "keywords": keywords,
    }

    res = qcng.compute(resi, program, raise_error=True, return_dict=True)

    assert res["driver"] == "energy"
    assert "provenance" in res
    assert res["success"] is True

    # aug-cc-pvdz
    scf_tot = -76.0413815332

    atol = 1.e-6
    assert compare_values(scf_tot, res["return_result"], atol=atol)


@pytest.mark.parametrize(
    'program,basis,keywords',
    [
        pytest.param('cfour', 'aug-pvdz', {'reference': 'uhf', 'occupation': [[3,1,1,0],[3,0,1,0]], 'scf_conv': 12}, marks=testing.using_cfour),
        pytest.param('cfour', 'aug-pvdz', {'reference': 'uhf'}, marks=testing.using_cfour),
        pytest.param('nwchem', 'aug-cc-pvdz', {'basis__spherical': True, 'scf__uhf': True}, marks=testing.using_nwchem),
        pytest.param('nwchem', 'aug-cc-pvdz', {'basis__spherical': True, 'qc_module': 'tce', 'scf__uhf': True}, marks=testing.using_nwchem),
        pytest.param('psi4', 'aug-cc-pvdz', {'reference': 'uhf', 'scf_type': 'direct'}, marks=testing.using_psi4),
        pytest.param('gamess', 'accd', {'contrl__ispher': 1, 'contrl__scftyp': 'uhf'}, marks=testing.using_gamess),
<<<<<<< HEAD
        pytest.param('turbomole', 'aug-cc-pVDZ', {}, marks=testing.using_turbomole),
=======
        pytest.param('molpro', 'aug-cc-pvdz', {'reference': 'unrestricted'}, marks=testing.using_molpro),
>>>>>>> 547f5908
    ])  # yapf: disable
def test_sp_hf_uhf(program, basis, keywords, nh2):
    resi = {
        "molecule": nh2,
        "driver": "energy",
        "model": {
            "method": "hf",
            "basis": basis
        },
        "keywords": keywords,
    }

    res = qcng.compute(resi, program, raise_error=True, return_dict=True)

    assert res["driver"] == "energy"
    assert "provenance" in res
    assert res["success"] is True

    # aug-cc-pvdz
    scf_tot = -55.57513805253009

    atol = 1.e-6
    assert compare_values(scf_tot, res["return_result"], atol=atol)

@pytest.mark.parametrize(
    'program,basis,keywords',
    [
        pytest.param('cfour', 'aug-pvdz', {'reference': 'rohf', 'occupation': [[3,1,1,0],[3,0,1,0]], 'scf_conv': 12}, marks=testing.using_cfour),
        pytest.param('cfour', 'aug-pvdz', {'reference': 'rohf'}, marks=testing.using_cfour),
        pytest.param('nwchem', 'aug-cc-pvdz', {'basis__spherical': True, 'scf__rohf': True}, marks=testing.using_nwchem),
        pytest.param('nwchem', 'aug-cc-pvdz', {'basis__spherical': True, 'qc_module': 'tce', 'scf__rohf': True}, marks=testing.using_nwchem),
        pytest.param('psi4', 'aug-cc-pvdz', {'reference': 'rohf', 'scf_type': 'direct'}, marks=testing.using_psi4),
        pytest.param('gamess', 'accd', {'contrl__ispher': 1, 'contrl__scftyp': 'rohf'}, marks=testing.using_gamess),
        pytest.param('molpro', 'aug-cc-pvdz', {}, marks=testing.using_molpro),
    ])  # yapf: disable
def test_sp_hf_rohf(program, basis, keywords, nh2):
    resi = {
        "molecule": nh2,
        "driver": "energy",
        "model": {
            "method": "hf",
            "basis": basis
        },
        "keywords": keywords,
    }

    res = qcng.compute(resi, program, raise_error=True, return_dict=True)

    assert res["driver"] == "energy"
    assert "provenance" in res
    assert res["success"] is True

    # aug-cc-pvdz
    scf_tot = -55.570724348574

    atol = 1.e-6
    assert compare_values(scf_tot, res["return_result"], atol=atol)<|MERGE_RESOLUTION|>--- conflicted
+++ resolved
@@ -41,11 +41,8 @@
         pytest.param('nwchem', 'aug-cc-pvdz', {'basis__spherical': True, 'qc_module': 'tce'}, marks=testing.using_nwchem),
         pytest.param('psi4', 'aug-cc-pvdz', {'scf_type': 'direct'}, marks=testing.using_psi4),
         pytest.param('gamess', 'accd', {'contrl__ispher': 1}, marks=testing.using_gamess),
-<<<<<<< HEAD
         pytest.param('turbomole', 'aug-cc-pVDZ', {}, marks=testing.using_turbomole),
-=======
         pytest.param('molpro', 'aug-cc-pvdz', {}, marks=testing.using_molpro),
->>>>>>> 547f5908
     ])  # yapf: disable
 def test_sp_hf_rhf(program, basis, keywords, h2o):
     """cfour/sp-rhf-hf/input.dat
@@ -84,11 +81,8 @@
         pytest.param('nwchem', 'aug-cc-pvdz', {'basis__spherical': True, 'qc_module': 'tce', 'scf__uhf': True}, marks=testing.using_nwchem),
         pytest.param('psi4', 'aug-cc-pvdz', {'reference': 'uhf', 'scf_type': 'direct'}, marks=testing.using_psi4),
         pytest.param('gamess', 'accd', {'contrl__ispher': 1, 'contrl__scftyp': 'uhf'}, marks=testing.using_gamess),
-<<<<<<< HEAD
         pytest.param('turbomole', 'aug-cc-pVDZ', {}, marks=testing.using_turbomole),
-=======
         pytest.param('molpro', 'aug-cc-pvdz', {'reference': 'unrestricted'}, marks=testing.using_molpro),
->>>>>>> 547f5908
     ])  # yapf: disable
 def test_sp_hf_uhf(program, basis, keywords, nh2):
     resi = {
