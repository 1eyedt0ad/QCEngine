--- conflicted
+++ resolved
@@ -5,13 +5,8 @@
 import xml.etree.ElementTree as ET
 from typing import Any, Dict, Optional
 
-<<<<<<< HEAD
 from qcelemental.models import Result, FailedOperation
 import qcengine.util as uti
-=======
-# from qcelemental.models import ComputeError, FailedOperation, Provenance, Result
-from qcelemental.models import Result
->>>>>>> 8bf33c07
 from qcelemental.util import which
 
 from .executor import ProgramExecutor
@@ -49,7 +44,6 @@
         #            if 'GAMESS VERSION' in line:
         #                branch = ' '.join(line.strip(' *\t').split()[3:])
         #        self.version_cache[which_prog] = safe_version(branch)
-<<<<<<< HEAD
 
         #return self.version_cache[which_prog]
         
@@ -94,15 +88,6 @@
     #   - pass scratch location info to Molpro command (-d option)
     #   - pass number of cores to Molpro command (-n option)
     #   - add support of wfu files? (-W option)
-=======
-
-        #return self.version_cache[which_prog]
-
-    def compute(self, input_data: 'ResultInput', config: 'JobConfig') -> 'Result':
-        self.found(raise_error=True)
-
-    # TODO Switch over to Jinja
->>>>>>> 8bf33c07
     def build_input(self, input_model: 'ResultInput', config: 'JobConfig',
                     template: Optional[str] = None) -> Dict[str, Any]:
         input_file = []
