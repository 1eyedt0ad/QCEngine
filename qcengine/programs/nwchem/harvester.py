--- conflicted
+++ resolved
@@ -616,31 +616,10 @@
         psivar["N ALPHA ELECTRONS"] = mobj.group(2)
         psivar["N BETA ELECTRONS"] = mobj.group(3)
 
-        #get HOMO and LUMO energy
-        mobj = re.search(r"Vector" + r"\s+" + r"%d"%(psivar["N ALPHA ELECTRONS"]) +  r"\s+" + r"Occ=" + r".*" + r"\s+" + r"E=" + r"([+-]?\s?\d+[.]\d+)" + r"[D]"+ r"([+-])" + r"[0]" + r"(\d+)", outtext, re.MULTILINE)
-        if mobj:
-            if mobj.group(2) == "+":
-                homo = float(mobj.group(1)) * (10**(-1 * float(mobj.group(3))))
-                psivar["HOMO"] = Decimal(homo)
-            else:
-                homo = float(mobj.group(1)) * (10**(-1 * float(mobj.group(3))))
-                psivar["HOMO"] = round(homo,10)
-       
-
-        mobj = re.search(r"Vector" + r"\s+" + r"%d"%(psivar["N ALPHA ELECTRONS"] + 1) +  r"\s+" + r"Occ=" + r".*" + r"\s+" + r"E=" + r"([+-]?\s?\d+[.]\d+)" + r"[D]"+ r"([+-])" + r"[0]" + r"(\d+)", outtext, re.MULTILINE)
-        if mobj:
-            if mobj.group(2) == "+":
-                lumo = float(mobj.group(1)) * (10**(-1 * float(mobj.group(3))))
-                psivar["LUMO"] = round(lumo, 10)
-            else:
-                lumo = float(mobj.group(1)) * (10**(-1 * float(mobj.group(3))))
-                psivar["LUMO"] = round(lumo, 10)
-    
     mobj = re.search(r"AO basis - number of functions:\s+(\d+)\s+number of shells:\s+(\d+)", outtext, re.MULTILINE)
     if mobj:
         psivar["N MO"] = mobj.group(2)
         psivar["N BASIS"] = mobj.group(1)
-<<<<<<< HEAD
    # read HOMO Energy 
     mobj = re.search(r"Vector" + r"\s+" + r"%d"%(psivar["N ALPHA ELECTRONS"]) +  r"\s+" + r"Occ=" + r".*" + r"\s+" + r"E=" + r"([+-]?\s?\d+[.]\d+)" + r"[D]"+ r"([+-])" + r"[0]" + r"(\d+)", outtext, re.MULTILINE)
     if mobj:
@@ -655,7 +634,6 @@
             psivar["LUMO"] = float(mobj.group(1)) * (10**(-1 * float(mobj.group(3))))
         else:
             psivar["LUMO"] = float(mobj.group(1)) * (10**(-1 * float(mobj.group(3))))
-=======
     
     #Search for Center of charge
     mobj = re.search(
@@ -675,7 +653,6 @@
 
     
         
->>>>>>> 1ccdedd4
 
     # Process CURRENT energies (TODO: needs better way)
     if "HF TOTAL ENERGY" in psivar:
